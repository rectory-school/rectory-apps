{
    "_meta": {
        "hash": {
<<<<<<< HEAD
            "sha256": "0d237c667920599bd150e6c44f87eafca4016eefbb042eea60d94615512e9e08"
=======
            "sha256": "352dcfdca25cf5fa2eb3399fd10aac65bfe547c061d62215511f924807c011fc"
>>>>>>> 44d1896a
        },
        "pipfile-spec": 6,
        "requires": {
            "python_version": "3.9"
        },
        "sources": [
            {
                "name": "pypi",
                "url": "https://pypi.org/simple",
                "verify_ssl": true
            }
        ]
    },
    "default": {
        "asgiref": {
            "hashes": [
                "sha256:4ef1ab46b484e3c706329cedeff284a5d40824200638503f5768edb6de7d58e9",
                "sha256:ffc141aa908e6f175673e7b1b3b7af4fdb0ecb738fc5c8b88f69f055c2415214"
            ],
            "markers": "python_version >= '3.6'",
            "version": "==3.4.1"
        },
        "beautifulsoup4": {
            "hashes": [
                "sha256:4c98143716ef1cb40bf7f39a8e3eec8f8b009509e74904ba3a7b315431577e35",
                "sha256:84729e322ad1d5b4d25f805bfa05b902dd96450f43842c4e99067d5e1369eb25",
                "sha256:fff47e031e34ec82bf17e00da8f592fe7de69aeea38be00523c04623c04fb666"
            ],
            "version": "==4.9.3"
        },
        "cachetools": {
            "hashes": [
                "sha256:2cc0b89715337ab6dbba85b5b50effe2b0c74e035d83ee8ed637cf52f12ae001",
                "sha256:61b5ed1e22a0924aed1d23b478f37e8d52549ff8a961de2909c69bf950020cff"
            ],
            "markers": "python_version ~= '3.5'",
            "version": "==4.2.2"
        },
        "certifi": {
            "hashes": [
                "sha256:2bbf76fd432960138b3ef6dda3dde0544f27cbf8546c458e60baf371917ba9ee",
                "sha256:50b1e4f8446b06f41be7dd6338db18e0990601dce795c2b1686458aa7e8fa7d8"
            ],
            "version": "==2021.5.30"
        },
        "charset-normalizer": {
            "hashes": [
                "sha256:88fce3fa5b1a84fdcb3f603d889f723d1dd89b26059d0123ca435570e848d5e1",
                "sha256:c46c3ace2d744cfbdebceaa3c19ae691f53ae621b39fd7570f59d14fb7f2fd12"
            ],
            "markers": "python_version >= '3'",
            "version": "==2.0.3"
        },
        "click": {
            "hashes": [
                "sha256:8c04c11192119b1ef78ea049e0a6f0463e4c48ef00a30160c704337586f3ad7a",
                "sha256:fba402a4a47334742d782209a7c79bc448911afe1149d07bdabdf480b3e2f4b6"
            ],
            "markers": "python_version >= '3.6'",
            "version": "==8.0.1"
        },
        "django": {
            "hashes": [
                "sha256:3da05fea54fdec2315b54a563d5b59f3b4e2b1e69c3a5841dda35019c01855cd",
                "sha256:c58b5f19c5ae0afe6d75cbdd7df561e6eb929339985dbbda2565e1cabb19a62e"
            ],
            "index": "pypi",
            "version": "==3.2.5"
        },
        "django-admin-sortable2": {
            "hashes": [
                "sha256:0a90bc3210d215fdb0696705c0f2705f8417d6f07d47cc24de71ee57061508e9",
                "sha256:e62624f5c8ea66d8564205abf2e4a46d862ee62f87103571004623b51d0e4ced"
            ],
            "index": "pypi",
            "version": "==1.0"
        },
        "django-bootstrap4": {
            "hashes": [
                "sha256:aa8a9cb5ab27cfae52a27d377a0401af268d0e4b91a5f8e660546464582cc010",
                "sha256:c5c97fb473bb56e3a91b4f4be52b74a3fc384ec3baae50dd0807fa922a55ec2b"
            ],
            "index": "pypi",
            "version": "==3.0.1"
        },
        "django-environ": {
            "hashes": [
                "sha256:6c9d87660142608f63ec7d5ce5564c49b603ea8ff25da595fd6098f6dc82afde",
                "sha256:c57b3c11ec1f319d9474e3e5a79134f40174b17c7cc024bbb2fad84646b120c4"
            ],
            "index": "pypi",
            "version": "==0.4.5"
        },
        "django-health-check": {
            "hashes": [
                "sha256:334bcbbb9273a6dbd9c928e78474306e623dfb38cc442281cb9fd230a20a7fdb",
                "sha256:86a8869d67e72394a1dd73e37819a7d2cfd915588b96927fda611d7451fd4735"
            ],
            "index": "pypi",
            "version": "==3.16.4"
        },
        "django-safemigrate": {
            "hashes": [
                "sha256:0d446268322ae411a10c8b49dd52a9f4d182db69f39ef839280edb4b84dad232",
                "sha256:1b5c7ab7ae430f6dbd9e97bb1897ab7e90efc3687dc0a29b7d65914da5111486"
            ],
            "index": "pypi",
            "version": "==3.0"
        },
        "google-auth": {
            "hashes": [
                "sha256:9bd25d835c01ca3dd9045ea0b50f036e3fe3868ee2c5a9773a661925bbdf46ca",
                "sha256:a756a33978fac611e4f00b69715b80e35467c30cc6262132d29d33a0e398ac55"
            ],
            "index": "pypi",
            "version": "==1.33.0"
        },
        "gunicorn": {
            "hashes": [
                "sha256:9dcc4547dbb1cb284accfb15ab5667a0e5d1881cc443e0677b4882a4067a807e",
                "sha256:e0a968b5ba15f8a328fdfd7ab1fcb5af4470c28aaf7e55df02a99bc13138e6e8"
            ],
            "index": "pypi",
            "version": "==20.1.0"
        },
        "h11": {
            "hashes": [
                "sha256:36a3cb8c0a032f56e2da7084577878a035d3b61d104230d4bd49c0c6b555a9c6",
                "sha256:47222cb6067e4a307d535814917cd98fd0a57b6788ce715755fa2b6c28b56042"
            ],
            "markers": "python_version >= '3.6'",
            "version": "==0.12.0"
        },
        "idna": {
            "hashes": [
                "sha256:14475042e284991034cb48e06f6851428fb14c4dc953acd9be9a5e95c7b6dd7a",
                "sha256:467fbad99067910785144ce333826c71fb0e63a425657295239737f7ecd125f3"
            ],
            "markers": "python_version >= '3'",
            "version": "==3.2"
        },
        "pillow": {
            "hashes": [
                "sha256:0b2efa07f69dc395d95bb9ef3299f4ca29bcb2157dc615bae0b42c3c20668ffc",
                "sha256:114f816e4f73f9ec06997b2fde81a92cbf0777c9e8f462005550eed6bae57e63",
                "sha256:147bd9e71fb9dcf08357b4d530b5167941e222a6fd21f869c7911bac40b9994d",
                "sha256:15a2808e269a1cf2131930183dcc0419bc77bb73eb54285dde2706ac9939fa8e",
                "sha256:196560dba4da7a72c5e7085fccc5938ab4075fd37fe8b5468869724109812edd",
                "sha256:1c03e24be975e2afe70dfc5da6f187eea0b49a68bb2b69db0f30a61b7031cee4",
                "sha256:1fd5066cd343b5db88c048d971994e56b296868766e461b82fa4e22498f34d77",
                "sha256:29c9569049d04aaacd690573a0398dbd8e0bf0255684fee512b413c2142ab723",
                "sha256:2b6dfa068a8b6137da34a4936f5a816aba0ecc967af2feeb32c4393ddd671cba",
                "sha256:2cac53839bfc5cece8fdbe7f084d5e3ee61e1303cccc86511d351adcb9e2c792",
                "sha256:2ee77c14a0299d0541d26f3d8500bb57e081233e3fa915fa35abd02c51fa7fae",
                "sha256:37730f6e68bdc6a3f02d2079c34c532330d206429f3cee651aab6b66839a9f0e",
                "sha256:3f08bd8d785204149b5b33e3b5f0ebbfe2190ea58d1a051c578e29e39bfd2367",
                "sha256:479ab11cbd69612acefa8286481f65c5dece2002ffaa4f9db62682379ca3bb77",
                "sha256:4bc3c7ef940eeb200ca65bd83005eb3aae8083d47e8fcbf5f0943baa50726856",
                "sha256:660a87085925c61a0dcc80efb967512ac34dbb256ff7dd2b9b4ee8dbdab58cf4",
                "sha256:67b3666b544b953a2777cb3f5a922e991be73ab32635666ee72e05876b8a92de",
                "sha256:70af7d222df0ff81a2da601fab42decb009dc721545ed78549cb96e3a1c5f0c8",
                "sha256:75e09042a3b39e0ea61ce37e941221313d51a9c26b8e54e12b3ececccb71718a",
                "sha256:8960a8a9f4598974e4c2aeb1bff9bdd5db03ee65fd1fce8adf3223721aa2a636",
                "sha256:9364c81b252d8348e9cc0cb63e856b8f7c1b340caba6ee7a7a65c968312f7dab",
                "sha256:969cc558cca859cadf24f890fc009e1bce7d7d0386ba7c0478641a60199adf79",
                "sha256:9a211b663cf2314edbdb4cf897beeb5c9ee3810d1d53f0e423f06d6ebbf9cd5d",
                "sha256:a17ca41f45cf78c2216ebfab03add7cc350c305c38ff34ef4eef66b7d76c5229",
                "sha256:a2f381932dca2cf775811a008aa3027671ace723b7a38838045b1aee8669fdcf",
                "sha256:a4eef1ff2d62676deabf076f963eda4da34b51bc0517c70239fafed1d5b51500",
                "sha256:c088a000dfdd88c184cc7271bfac8c5b82d9efa8637cd2b68183771e3cf56f04",
                "sha256:c0e0550a404c69aab1e04ae89cca3e2a042b56ab043f7f729d984bf73ed2a093",
                "sha256:c11003197f908878164f0e6da15fce22373ac3fc320cda8c9d16e6bba105b844",
                "sha256:c2a5ff58751670292b406b9f06e07ed1446a4b13ffced6b6cab75b857485cbc8",
                "sha256:c35d09db702f4185ba22bb33ef1751ad49c266534339a5cebeb5159d364f6f82",
                "sha256:c379425c2707078dfb6bfad2430728831d399dc95a7deeb92015eb4c92345eaf",
                "sha256:cc866706d56bd3a7dbf8bac8660c6f6462f2f2b8a49add2ba617bc0c54473d83",
                "sha256:d0da39795049a9afcaadec532e7b669b5ebbb2a9134576ebcc15dd5bdae33cc0",
                "sha256:f156d6ecfc747ee111c167f8faf5f4953761b5e66e91a4e6767e548d0f80129c",
                "sha256:f4ebde71785f8bceb39dcd1e7f06bcc5d5c3cf48b9f69ab52636309387b097c8",
                "sha256:fc214a6b75d2e0ea7745488da7da3c381f41790812988c7a92345978414fad37",
                "sha256:fd7eef578f5b2200d066db1b50c4aa66410786201669fb76d5238b007918fb24",
                "sha256:ff04c373477723430dce2e9d024c708a047d44cf17166bf16e604b379bf0ca14"
            ],
            "index": "pypi",
            "version": "==8.3.1"
        },
        "psycopg2": {
            "hashes": [
                "sha256:079d97fc22de90da1d370c90583659a9f9a6ee4007355f5825e5f1c70dffc1fa",
                "sha256:2087013c159a73e09713294a44d0c8008204d06326006b7f652bef5ace66eebb",
                "sha256:2c992196719fadda59f72d44603ee1a2fdcc67de097eea38d41c7ad9ad246e62",
                "sha256:7640e1e4d72444ef012e275e7b53204d7fab341fb22bc76057ede22fe6860b25",
                "sha256:7f91312f065df517187134cce8e395ab37f5b601a42446bdc0f0d51773621854",
                "sha256:830c8e8dddab6b6716a4bf73a09910c7954a92f40cf1d1e702fb93c8a919cc56",
                "sha256:89409d369f4882c47f7ea20c42c5046879ce22c1e4ea20ef3b00a4dfc0a7f188",
                "sha256:bf35a25f1aaa8a3781195595577fcbb59934856ee46b4f252f56ad12b8043bcf",
                "sha256:de5303a6f1d0a7a34b9d40e4d3bef684ccc44a49bbe3eb85e3c0bffb4a131b7c"
            ],
            "index": "pypi",
            "version": "==2.9.1"
        },
        "pyasn1": {
            "hashes": [
                "sha256:014c0e9976956a08139dc0712ae195324a75e142284d5f87f1a87ee1b068a359",
                "sha256:03840c999ba71680a131cfaee6fab142e1ed9bbd9c693e285cc6aca0d555e576",
                "sha256:0458773cfe65b153891ac249bcf1b5f8f320b7c2ce462151f8fa74de8934becf",
                "sha256:08c3c53b75eaa48d71cf8c710312316392ed40899cb34710d092e96745a358b7",
                "sha256:39c7e2ec30515947ff4e87fb6f456dfc6e84857d34be479c9d4a4ba4bf46aa5d",
                "sha256:5c9414dcfede6e441f7e8f81b43b34e834731003427e5b09e4e00e3172a10f00",
                "sha256:6e7545f1a61025a4e58bb336952c5061697da694db1cae97b116e9c46abcf7c8",
                "sha256:78fa6da68ed2727915c4767bb386ab32cdba863caa7dbe473eaae45f9959da86",
                "sha256:7ab8a544af125fb704feadb008c99a88805126fb525280b2270bb25cc1d78a12",
                "sha256:99fcc3c8d804d1bc6d9a099921e39d827026409a58f2a720dcdb89374ea0c776",
                "sha256:aef77c9fb94a3ac588e87841208bdec464471d9871bd5050a287cc9a475cd0ba",
                "sha256:e89bf84b5437b532b0803ba5c9a5e054d21fec423a89952a74f87fa2c9b7bce2",
                "sha256:fec3e9d8e36808a28efb59b489e4528c10ad0f480e57dcc32b4de5c9d8c9fdf3"
            ],
            "version": "==0.4.8"
        },
        "pyasn1-modules": {
            "hashes": [
                "sha256:0845a5582f6a02bb3e1bde9ecfc4bfcae6ec3210dd270522fee602365430c3f8",
                "sha256:0fe1b68d1e486a1ed5473f1302bd991c1611d319bba158e98b106ff86e1d7199",
                "sha256:15b7c67fabc7fc240d87fb9aabf999cf82311a6d6fb2c70d00d3d0604878c811",
                "sha256:426edb7a5e8879f1ec54a1864f16b882c2837bfd06eee62f2c982315ee2473ed",
                "sha256:65cebbaffc913f4fe9e4808735c95ea22d7a7775646ab690518c056784bc21b4",
                "sha256:905f84c712230b2c592c19470d3ca8d552de726050d1d1716282a1f6146be65e",
                "sha256:a50b808ffeb97cb3601dd25981f6b016cbb3d31fbf57a8b8a87428e6158d0c74",
                "sha256:a99324196732f53093a84c4369c996713eb8c89d360a496b599fb1a9c47fc3eb",
                "sha256:b80486a6c77252ea3a3e9b1e360bc9cf28eaac41263d173c032581ad2f20fe45",
                "sha256:c29a5e5cc7a3f05926aff34e097e84f8589cd790ce0ed41b67aed6857b26aafd",
                "sha256:cbac4bc38d117f2a49aeedec4407d23e8866ea4ac27ff2cf7fb3e5b570df19e0",
                "sha256:f39edd8c4ecaa4556e989147ebf219227e2cd2e8a43c7e7fcb1f1c18c5fd6a3d",
                "sha256:fe0644d9ab041506b62782e92b06b8c68cca799e1a9636ec398675459e031405"
            ],
            "version": "==0.2.8"
        },
        "pytz": {
            "hashes": [
                "sha256:83a4a90894bf38e243cf052c8b58f381bfe9a7a483f6a9cab140bc7f702ac4da",
                "sha256:eb10ce3e7736052ed3623d49975ce333bcd712c7bb19a58b9e2089d4057d0798"
            ],
            "version": "==2021.1"
        },
        "requests": {
            "hashes": [
                "sha256:6c1246513ecd5ecd4528a0906f910e8f0f9c6b8ec72030dc9fd154dc1a6efd24",
                "sha256:b8aa58f8cf793ffd8782d3d8cb19e66ef36f7aba4353eec859e74678b01b07a7"
            ],
            "index": "pypi",
            "version": "==2.26.0"
        },
        "rsa": {
            "hashes": [
                "sha256:78f9a9bf4e7be0c5ded4583326e7461e3a3c5aae24073648b4bdfa797d78c9d2",
                "sha256:9d689e6ca1b3038bc82bf8d23e944b6b6037bc02301a574935b2dd946e0353b9"
            ],
            "markers": "python_version >= '3.6'",
            "version": "==4.7.2"
        },
        "six": {
            "hashes": [
                "sha256:1e61c37477a1626458e36f7b1d82aa5c9b094fa4802892072e49de9c60c4c926",
                "sha256:8abb2f1d86890a2dfb989f9a77cfcfd3e47c2a354b01111771326f8aa26e0254"
            ],
            "markers": "python_version >= '2.7' and python_version not in '3.0, 3.1, 3.2, 3.3'",
            "version": "==1.16.0"
        },
        "soupsieve": {
            "hashes": [
                "sha256:052774848f448cf19c7e959adf5566904d525f33a3f8b6ba6f6f8f26ec7de0cc",
                "sha256:c2c1c2d44f158cdbddab7824a9af8c4f83c76b1e23e049479aa432feb6c4c23b"
            ],
            "markers": "python_version >= '3'",
            "version": "==2.2.1"
        },
        "sqlparse": {
            "hashes": [
                "sha256:017cde379adbd6a1f15a61873f43e8274179378e95ef3fede90b5aa64d304ed0",
                "sha256:0f91fd2e829c44362cbcfab3e9ae12e22badaa8a29ad5ff599f9ec109f0454e8"
            ],
            "markers": "python_version >= '3.5'",
            "version": "==0.4.1"
        },
        "urllib3": {
            "hashes": [
                "sha256:39fb8672126159acb139a7718dd10806104dec1e2f0f6c88aab05d17df10c8d4",
                "sha256:f57b4c16c62fa2760b7e3d97c35b255512fb6b59a259730f36ba32ce9f8e342f"
            ],
            "markers": "python_version >= '2.7' and python_version not in '3.0, 3.1, 3.2, 3.3, 3.4' and python_version < '4.0'",
            "version": "==1.26.6"
        },
        "uvicorn": {
            "hashes": [
                "sha256:2a76bb359171a504b3d1c853409af3adbfa5cef374a4a59e5881945a97a93eae",
                "sha256:45ad7dfaaa7d55cab4cd1e85e03f27e9d60bc067ddc59db52a2b0aeca8870292"
            ],
            "index": "pypi",
            "version": "==0.14.0"
        },
        "whitenoise": {
            "hashes": [
                "sha256:d234b871b52271ae7ed6d9da47ffe857c76568f11dd30e28e18c5869dbd11e12",
                "sha256:d963ef25639d1417e8a247be36e6aedd8c7c6f0a08adcb5a89146980a96b577c"
            ],
            "index": "pypi",
            "version": "==5.3.0"
        }
    },
    "develop": {
        "appnope": {
            "hashes": [
                "sha256:93aa393e9d6c54c5cd570ccadd8edad61ea0c4b9ea7a01409020c9aa019eb442",
                "sha256:dd83cd4b5b460958838f6eb3000c660b1f9caf2a5b1de4264e941512f603258a"
            ],
            "markers": "sys_platform == 'darwin'",
            "version": "==0.1.2"
        },
        "asgiref": {
            "hashes": [
                "sha256:4ef1ab46b484e3c706329cedeff284a5d40824200638503f5768edb6de7d58e9",
                "sha256:ffc141aa908e6f175673e7b1b3b7af4fdb0ecb738fc5c8b88f69f055c2415214"
            ],
            "markers": "python_version >= '3.6'",
            "version": "==3.4.1"
        },
        "astroid": {
            "hashes": [
                "sha256:38b95085e9d92e2ca06cf8b35c12a74fa81da395a6f9e65803742e6509c05892",
                "sha256:606b2911d10c3dcf35e58d2ee5c97360e8477d7b9f3efc3f24811c93e6fc2cd9"
            ],
            "markers": "python_version ~= '3.6'",
            "version": "==2.6.2"
        },
        "attrs": {
            "hashes": [
                "sha256:149e90d6d8ac20db7a955ad60cf0e6881a3f20d37096140088356da6c716b0b1",
                "sha256:ef6aaac3ca6cd92904cdd0d83f629a15f18053ec84e6432106f7a4d04ae4f5fb"
            ],
            "markers": "python_version >= '2.7' and python_version not in '3.0, 3.1, 3.2, 3.3, 3.4'",
            "version": "==21.2.0"
        },
        "autopep8": {
            "hashes": [
                "sha256:276ced7e9e3cb22e5d7c14748384a5cf5d9002257c0ed50c0e075b68011bb6d0",
                "sha256:aa213493c30dcdac99537249ee65b24af0b2c29f2e83cd8b3f68760441ed0db9"
            ],
            "index": "pypi",
            "version": "==1.5.7"
        },
        "backcall": {
            "hashes": [
                "sha256:5cbdbf27be5e7cfadb448baf0aa95508f91f2bbc6c6437cd9cd06e2a4c215e1e",
                "sha256:fbbce6a29f263178a1f7915c1940bde0ec2b2a967566fe1c65c1dfb7422bd255"
            ],
            "version": "==0.2.0"
        },
        "decorator": {
            "hashes": [
                "sha256:6e5c199c16f7a9f0e3a61a4a54b3d27e7dad0dbdde92b944426cb20914376323",
                "sha256:72ecfba4320a893c53f9706bebb2d55c270c1e51a28789361aa93e4a21319ed5"
            ],
            "markers": "python_version >= '3.5'",
            "version": "==5.0.9"
        },
        "django": {
            "hashes": [
                "sha256:3da05fea54fdec2315b54a563d5b59f3b4e2b1e69c3a5841dda35019c01855cd",
                "sha256:c58b5f19c5ae0afe6d75cbdd7df561e6eb929339985dbbda2565e1cabb19a62e"
            ],
            "index": "pypi",
            "version": "==3.2.5"
        },
        "django-debug-toolbar": {
            "hashes": [
                "sha256:a5ff2a54f24bf88286f9872836081078f4baa843dc3735ee88524e89f8821e33",
                "sha256:e759e63e3fe2d3110e0e519639c166816368701eab4a47fed75d7de7018467b9"
            ],
            "index": "pypi",
            "version": "==3.2.1"
        },
        "iniconfig": {
            "hashes": [
                "sha256:011e24c64b7f47f6ebd835bb12a743f2fbe9a26d4cecaa7f53bc4f35ee9da8b3",
                "sha256:bc3af051d7d14b2ee5ef9969666def0cd1a000e121eaea580d4a313df4b37f32"
            ],
            "version": "==1.1.1"
        },
        "ipython": {
            "hashes": [
                "sha256:54bbd1fe3882457aaf28ae060a5ccdef97f212a741754e420028d4ec5c2291dc",
                "sha256:aa21412f2b04ad1a652e30564fff6b4de04726ce875eab222c8430edc6db383a"
            ],
            "index": "pypi",
            "version": "==7.25.0"
        },
        "ipython-genutils": {
            "hashes": [
                "sha256:72dd37233799e619666c9f639a9da83c34013a73e8bbc79a7a6348d93c61fab8",
                "sha256:eb2e116e75ecef9d4d228fdc66af54269afa26ab4463042e33785b887c628ba8"
            ],
            "version": "==0.2.0"
        },
        "isort": {
            "hashes": [
                "sha256:eed17b53c3e7912425579853d078a0832820f023191561fcee9d7cae424e0813",
                "sha256:f65ce5bd4cbc6abdfbe29afc2f0245538ab358c14590912df638033f157d555e"
            ],
            "markers": "python_version < '4.0' and python_full_version >= '3.6.1'",
            "version": "==5.9.2"
        },
        "jedi": {
            "hashes": [
                "sha256:18456d83f65f400ab0c2d3319e48520420ef43b23a086fdc05dff34132f0fb93",
                "sha256:92550a404bad8afed881a137ec9a461fed49eca661414be45059329614ed0707"
            ],
            "markers": "python_version >= '3.6'",
            "version": "==0.18.0"
        },
        "lazy-object-proxy": {
            "hashes": [
                "sha256:17e0967ba374fc24141738c69736da90e94419338fd4c7c7bef01ee26b339653",
                "sha256:1fee665d2638491f4d6e55bd483e15ef21f6c8c2095f235fef72601021e64f61",
                "sha256:22ddd618cefe54305df49e4c069fa65715be4ad0e78e8d252a33debf00f6ede2",
                "sha256:24a5045889cc2729033b3e604d496c2b6f588c754f7a62027ad4437a7ecc4837",
                "sha256:410283732af311b51b837894fa2f24f2c0039aa7f220135192b38fcc42bd43d3",
                "sha256:4732c765372bd78a2d6b2150a6e99d00a78ec963375f236979c0626b97ed8e43",
                "sha256:489000d368377571c6f982fba6497f2aa13c6d1facc40660963da62f5c379726",
                "sha256:4f60460e9f1eb632584c9685bccea152f4ac2130e299784dbaf9fae9f49891b3",
                "sha256:5743a5ab42ae40caa8421b320ebf3a998f89c85cdc8376d6b2e00bd12bd1b587",
                "sha256:85fb7608121fd5621cc4377a8961d0b32ccf84a7285b4f1d21988b2eae2868e8",
                "sha256:9698110e36e2df951c7c36b6729e96429c9c32b3331989ef19976592c5f3c77a",
                "sha256:9d397bf41caad3f489e10774667310d73cb9c4258e9aed94b9ec734b34b495fd",
                "sha256:b579f8acbf2bdd9ea200b1d5dea36abd93cabf56cf626ab9c744a432e15c815f",
                "sha256:b865b01a2e7f96db0c5d12cfea590f98d8c5ba64ad222300d93ce6ff9138bcad",
                "sha256:bf34e368e8dd976423396555078def5cfc3039ebc6fc06d1ae2c5a65eebbcde4",
                "sha256:c6938967f8528b3668622a9ed3b31d145fab161a32f5891ea7b84f6b790be05b",
                "sha256:d1c2676e3d840852a2de7c7d5d76407c772927addff8d742b9808fe0afccebdf",
                "sha256:d7124f52f3bd259f510651450e18e0fd081ed82f3c08541dffc7b94b883aa981",
                "sha256:d900d949b707778696fdf01036f58c9876a0d8bfe116e8d220cfd4b15f14e741",
                "sha256:ebfd274dcd5133e0afae738e6d9da4323c3eb021b3e13052d8cbd0e457b1256e",
                "sha256:ed361bb83436f117f9917d282a456f9e5009ea12fd6de8742d1a4752c3017e93",
                "sha256:f5144c75445ae3ca2057faac03fda5a902eff196702b0a24daf1d6ce0650514b"
            ],
            "markers": "python_version >= '2.7' and python_version not in '3.0, 3.1, 3.2, 3.3, 3.4, 3.5'",
            "version": "==1.6.0"
        },
        "matplotlib-inline": {
            "hashes": [
                "sha256:5cf1176f554abb4fa98cb362aa2b55c500147e4bdbb07e3fda359143e1da0811",
                "sha256:f41d5ff73c9f5385775d5c0bc13b424535c8402fe70ea8210f93e11f3683993e"
            ],
            "markers": "python_version >= '3.5'",
            "version": "==0.1.2"
        },
        "mccabe": {
            "hashes": [
                "sha256:ab8a6258860da4b6677da4bd2fe5dc2c659cff31b3ee4f7f5d64e79735b80d42",
                "sha256:dd8d182285a0fe56bace7f45b5e7d1a6ebcbf524e8f3bd87eb0f125271b8831f"
            ],
            "version": "==0.6.1"
        },
        "packaging": {
            "hashes": [
                "sha256:7dc96269f53a4ccec5c0670940a4281106dd0bb343f47b7471f779df49c2fbe7",
                "sha256:c86254f9220d55e31cc94d69bade760f0847da8000def4dfe1c6b872fd14ff14"
            ],
            "markers": "python_version >= '3.6'",
            "version": "==21.0"
        },
        "parso": {
            "hashes": [
                "sha256:12b83492c6239ce32ff5eed6d3639d6a536170723c6f3f1506869f1ace413398",
                "sha256:a8c4922db71e4fdb90e0d0bc6e50f9b273d3397925e5e60a717e719201778d22"
            ],
            "markers": "python_version >= '3.6'",
            "version": "==0.8.2"
        },
        "pexpect": {
            "hashes": [
                "sha256:0b48a55dcb3c05f3329815901ea4fc1537514d6ba867a152b581d69ae3710937",
                "sha256:fc65a43959d153d0114afe13997d439c22823a27cefceb5ff35c2178c6784c0c"
            ],
            "markers": "sys_platform != 'win32'",
            "version": "==4.8.0"
        },
        "pickleshare": {
            "hashes": [
                "sha256:87683d47965c1da65cdacaf31c8441d12b8044cdec9aca500cd78fc2c683afca",
                "sha256:9649af414d74d4df115d5d718f82acb59c9d418196b7b4290ed47a12ce62df56"
            ],
            "version": "==0.7.5"
        },
        "pluggy": {
            "hashes": [
                "sha256:15b2acde666561e1298d71b523007ed7364de07029219b604cf808bfa1c765b0",
                "sha256:966c145cd83c96502c3c3868f50408687b38434af77734af1e9ca461a4081d2d"
            ],
            "markers": "python_version >= '2.7' and python_version not in '3.0, 3.1, 3.2, 3.3'",
            "version": "==0.13.1"
        },
        "prompt-toolkit": {
            "hashes": [
                "sha256:08360ee3a3148bdb5163621709ee322ec34fc4375099afa4bbf751e9b7b7fa4f",
                "sha256:7089d8d2938043508aa9420ec18ce0922885304cddae87fb96eebca942299f88"
            ],
            "markers": "python_full_version >= '3.6.1'",
            "version": "==3.0.19"
        },
        "ptyprocess": {
            "hashes": [
                "sha256:4b41f3967fce3af57cc7e94b888626c18bf37a083e3651ca8feeb66d492fef35",
                "sha256:5c5d0a3b48ceee0b48485e0c26037c0acd7d29765ca3fbb5cb3831d347423220"
            ],
            "version": "==0.7.0"
        },
        "py": {
            "hashes": [
                "sha256:21b81bda15b66ef5e1a777a21c4dcd9c20ad3efd0b3f817e7a809035269e1bd3",
                "sha256:3b80836aa6d1feeaa108e046da6423ab8f6ceda6468545ae8d02d9d58d18818a"
            ],
            "markers": "python_version >= '2.7' and python_version not in '3.0, 3.1, 3.2, 3.3'",
            "version": "==1.10.0"
        },
        "pycodestyle": {
            "hashes": [
                "sha256:514f76d918fcc0b55c6680472f0a37970994e07bbb80725808c17089be302068",
                "sha256:c389c1d06bf7904078ca03399a4816f974a1d590090fecea0c63ec26ebaf1cef"
            ],
            "markers": "python_version >= '2.7' and python_version not in '3.0, 3.1, 3.2, 3.3'",
            "version": "==2.7.0"
        },
        "pygments": {
            "hashes": [
                "sha256:a18f47b506a429f6f4b9df81bb02beab9ca21d0a5fee38ed15aef65f0545519f",
                "sha256:d66e804411278594d764fc69ec36ec13d9ae9147193a1740cd34d272ca383b8e"
            ],
            "markers": "python_version >= '3.5'",
            "version": "==2.9.0"
        },
        "pylint": {
            "hashes": [
                "sha256:23a1dc8b30459d78e9ff25942c61bb936108ccbe29dd9e71c01dc8274961709a",
                "sha256:5d46330e6b8886c31b5e3aba5ff48c10f4aa5e76cbf9002c6544306221e63fbc"
            ],
            "index": "pypi",
            "version": "==2.9.3"
        },
        "pylint-django": {
            "hashes": [
                "sha256:aff49d9602a39c027b4ed7521a041438893205918f405800063b7ff692b7371b",
                "sha256:f63f717169b0c2e4e19c28f1c32c28290647330184fcb7427805ae9b6994f3fc"
            ],
            "index": "pypi",
            "version": "==2.4.4"
        },
        "pylint-plugin-utils": {
            "hashes": [
                "sha256:2f30510e1c46edf268d3a195b2849bd98a1b9433229bb2ba63b8d776e1fc4d0a",
                "sha256:57625dcca20140f43731311cd8fd879318bf45a8b0fd17020717a8781714a25a"
            ],
            "version": "==0.6"
        },
        "pyparsing": {
            "hashes": [
                "sha256:c203ec8783bf771a155b207279b9bccb8dea02d8f0c9e5f8ead507bc3246ecc1",
                "sha256:ef9d7589ef3c200abe66653d3f1ab1033c3c419ae9b9bdb1240a85b024efc88b"
            ],
            "markers": "python_version >= '2.6' and python_version not in '3.0, 3.1, 3.2, 3.3'",
            "version": "==2.4.7"
        },
        "pytest": {
            "hashes": [
                "sha256:50bcad0a0b9c5a72c8e4e7c9855a3ad496ca6a881a3641b4260605450772c54b",
                "sha256:91ef2131a9bd6be8f76f1f08eac5c5317221d6ad1e143ae03894b862e8976890"
            ],
            "index": "pypi",
            "version": "==6.2.4"
        },
        "pytest-django": {
            "hashes": [
                "sha256:65783e78382456528bd9d79a35843adde9e6a47347b20464eb2c885cb0f1f606",
                "sha256:b5171e3798bf7e3fc5ea7072fe87324db67a4dd9f1192b037fed4cc3c1b7f455"
            ],
            "index": "pypi",
            "version": "==4.4.0"
        },
        "pytz": {
            "hashes": [
                "sha256:83a4a90894bf38e243cf052c8b58f381bfe9a7a483f6a9cab140bc7f702ac4da",
                "sha256:eb10ce3e7736052ed3623d49975ce333bcd712c7bb19a58b9e2089d4057d0798"
            ],
            "version": "==2021.1"
        },
        "rope": {
            "hashes": [
                "sha256:64e6d747532e1f5c8009ec5aae3e5523a5bcedf516f39a750d57d8ed749d90da"
            ],
            "index": "pypi",
            "version": "==0.19.0"
        },
        "sqlparse": {
            "hashes": [
                "sha256:017cde379adbd6a1f15a61873f43e8274179378e95ef3fede90b5aa64d304ed0",
                "sha256:0f91fd2e829c44362cbcfab3e9ae12e22badaa8a29ad5ff599f9ec109f0454e8"
            ],
            "markers": "python_version >= '3.5'",
            "version": "==0.4.1"
        },
        "toml": {
            "hashes": [
                "sha256:806143ae5bfb6a3c6e736a764057db0e6a0e05e338b5630894a5f779cabb4f9b",
                "sha256:b3bda1d108d5dd99f4a20d24d9c348e91c4db7ab1b749200bded2f839ccbe68f"
            ],
            "markers": "python_version >= '2.6' and python_version not in '3.0, 3.1, 3.2, 3.3'",
            "version": "==0.10.2"
        },
        "traitlets": {
            "hashes": [
                "sha256:178f4ce988f69189f7e523337a3e11d91c786ded9360174a3d9ca83e79bc5396",
                "sha256:69ff3f9d5351f31a7ad80443c2674b7099df13cc41fc5fa6e2f6d3b0330b0426"
            ],
            "markers": "python_version >= '3.7'",
            "version": "==5.0.5"
        },
        "wcwidth": {
            "hashes": [
                "sha256:beb4802a9cebb9144e99086eff703a642a13d6a0052920003a230f3294bbe784",
                "sha256:c4d647b99872929fdb7bdcaa4fbe7f01413ed3d98077df798530e5b04f116c83"
            ],
            "version": "==0.2.5"
        },
        "wrapt": {
            "hashes": [
                "sha256:b62ffa81fb85f4332a4f609cab4ac40709470da05643a082ec1eb88e6d9b97d7"
            ],
            "version": "==1.12.1"
        }
    }
}<|MERGE_RESOLUTION|>--- conflicted
+++ resolved
@@ -1,11 +1,7 @@
 {
     "_meta": {
         "hash": {
-<<<<<<< HEAD
-            "sha256": "0d237c667920599bd150e6c44f87eafca4016eefbb042eea60d94615512e9e08"
-=======
-            "sha256": "352dcfdca25cf5fa2eb3399fd10aac65bfe547c061d62215511f924807c011fc"
->>>>>>> 44d1896a
+            "sha256": "fb768b4ba9a5209521ae142d20bb52e9c596c71d55a43c6bbf8666874945d405"
         },
         "pipfile-spec": 6,
         "requires": {
@@ -271,7 +267,7 @@
                 "sha256:1e61c37477a1626458e36f7b1d82aa5c9b094fa4802892072e49de9c60c4c926",
                 "sha256:8abb2f1d86890a2dfb989f9a77cfcfd3e47c2a354b01111771326f8aa26e0254"
             ],
-            "markers": "python_version >= '2.7' and python_version not in '3.0, 3.1, 3.2, 3.3'",
+            "markers": "python_version >= '2.7' and python_version not in '3.0, 3.1, 3.2'",
             "version": "==1.16.0"
         },
         "soupsieve": {
@@ -279,7 +275,7 @@
                 "sha256:052774848f448cf19c7e959adf5566904d525f33a3f8b6ba6f6f8f26ec7de0cc",
                 "sha256:c2c1c2d44f158cdbddab7824a9af8c4f83c76b1e23e049479aa432feb6c4c23b"
             ],
-            "markers": "python_version >= '3'",
+            "markers": "python_version >= '3.0'",
             "version": "==2.2.1"
         },
         "sqlparse": {
@@ -295,7 +291,7 @@
                 "sha256:39fb8672126159acb139a7718dd10806104dec1e2f0f6c88aab05d17df10c8d4",
                 "sha256:f57b4c16c62fa2760b7e3d97c35b255512fb6b59a259730f36ba32ce9f8e342f"
             ],
-            "markers": "python_version >= '2.7' and python_version not in '3.0, 3.1, 3.2, 3.3, 3.4' and python_version < '4.0'",
+            "markers": "python_version >= '2.7' and python_version not in '3.0, 3.1, 3.2, 3.3, 3.4' and python_version < '4'",
             "version": "==1.26.6"
         },
         "uvicorn": {
@@ -414,7 +410,7 @@
                 "sha256:eed17b53c3e7912425579853d078a0832820f023191561fcee9d7cae424e0813",
                 "sha256:f65ce5bd4cbc6abdfbe29afc2f0245538ab358c14590912df638033f157d555e"
             ],
-            "markers": "python_version < '4.0' and python_full_version >= '3.6.1'",
+            "markers": "python_full_version >= '3.6.1' and python_version < '4.0'",
             "version": "==5.9.2"
         },
         "jedi": {
@@ -574,7 +570,7 @@
                 "sha256:c203ec8783bf771a155b207279b9bccb8dea02d8f0c9e5f8ead507bc3246ecc1",
                 "sha256:ef9d7589ef3c200abe66653d3f1ab1033c3c419ae9b9bdb1240a85b024efc88b"
             ],
-            "markers": "python_version >= '2.6' and python_version not in '3.0, 3.1, 3.2, 3.3'",
+            "markers": "python_version >= '2.6' and python_version not in '3.0, 3.1, 3.2'",
             "version": "==2.4.7"
         },
         "pytest": {
@@ -620,7 +616,7 @@
                 "sha256:806143ae5bfb6a3c6e736a764057db0e6a0e05e338b5630894a5f779cabb4f9b",
                 "sha256:b3bda1d108d5dd99f4a20d24d9c348e91c4db7ab1b749200bded2f839ccbe68f"
             ],
-            "markers": "python_version >= '2.6' and python_version not in '3.0, 3.1, 3.2, 3.3'",
+            "markers": "python_version >= '2.6' and python_version not in '3.0, 3.1, 3.2'",
             "version": "==0.10.2"
         },
         "traitlets": {
