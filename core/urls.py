"""core URL Configuration

The `urlpatterns` list routes URLs to views. For more information please see:
    https://docs.djangoproject.com/en/3.2/topics/http/urls/
Examples:
Function views
    1. Add an import:  from my_app import views
    2. Add a URL to urlpatterns:  path('', views.home, name='home')
Class-based views
    1. Add an import:  from other_app.views import Home
    2. Add a URL to urlpatterns:  path('', Home.as_view(), name='home')
Including another URLconf
    1. Import the include() function: from django.urls import include, path
    2. Add a URL to urlpatterns:  path('blog/', include('blog.urls'))
"""

from django.contrib import admin
from django.urls import path, include
from django.conf import settings
from django.conf.urls.static import static
from django.views.generic import TemplateView

import accounts.urls
<<<<<<< HEAD
import calendar_generator.urls
=======
import accounts.views
>>>>>>> 916577ab

urlpatterns = [
    path('', TemplateView.as_view(template_name="home.html")),
    path('accounts/', include(accounts.urls)),

    # I want admin to use my login page - intercept it's call
    path('admin/login/', accounts.views.SocialLoginView.as_view()),
    path('admin/', admin.site.urls),

    path('calendars/', include(calendar_generator.urls))
]

if settings.DEBUG:
    import debug_toolbar

    urlpatterns = urlpatterns + static(settings.MEDIA_URL, document_root=settings.MEDIA_ROOT)
    urlpatterns.append(path('__debug__/', include(debug_toolbar.urls)))<|MERGE_RESOLUTION|>--- conflicted
+++ resolved
@@ -21,11 +21,9 @@
 from django.views.generic import TemplateView
 
 import accounts.urls
-<<<<<<< HEAD
 import calendar_generator.urls
-=======
+
 import accounts.views
->>>>>>> 916577ab
 
 urlpatterns = [
     path('', TemplateView.as_view(template_name="home.html")),
